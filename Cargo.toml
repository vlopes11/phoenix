[workspace]
members = [
<<<<<<< HEAD
=======
    "phoenix-cli",
>>>>>>> 36481f98
    "phoenix-lib",
    "phoenix-server"
]<|MERGE_RESOLUTION|>--- conflicted
+++ resolved
@@ -1,9 +1,6 @@
 [workspace]
 members = [
-<<<<<<< HEAD
-=======
     "phoenix-cli",
->>>>>>> 36481f98
     "phoenix-lib",
     "phoenix-server"
 ]