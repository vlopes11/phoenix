--- conflicted
+++ resolved
@@ -20,10 +20,7 @@
 message Transaction {
   repeated Nullifier nullifiers = 1;
   repeated TransactionOutput outputs = 2;
-<<<<<<< HEAD
-=======
   TransactionOutput fee = 3;
   bytes proof = 4;
   repeated Scalar public_inputs = 5;
->>>>>>> 15217968
 }