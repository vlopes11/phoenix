use crate::{
    crypto, crypto::MerkleProofProvider, BlsScalar, Error, Note, NoteVariant, Nullifier,
    Transaction, TransactionItem, MAX_NOTES_PER_TRANSACTION,
};

use std::convert::TryFrom;
use std::io;
use std::path::{Path, PathBuf};

use bytehash::ByteHash;
use kelvin::annotations::Count;
use kelvin::{Blake2b, Content, Map as _, Root, Sink, Source};
use kelvin_hamt::CountingHAMTMap as HAMTMap;
use kelvin_radix::DefaultRadixMap as RadixMap;
use rand::Rng;
use tracing::trace;

<<<<<<< HEAD
=======
/// Type used for notes storage
pub type NotesDb = Db<Blake2b>;
>>>>>>> f7085b63
/// Type used for notes iterator
pub type NotesIter = DbNotesIterator<Blake2b>;

#[cfg(test)]
mod tests;

/// Database structure for the notes and nullifiers storage
#[derive(Clone)]
pub struct Db<H: ByteHash> {
    notes: HAMTMap<u64, NoteVariant, H>,
    nullifiers: RadixMap<Nullifier, (), H>,
}

impl<H: ByteHash> Default for Db<H> {
    fn default() -> Self {
        Db {
            notes: HAMTMap::default(),
            nullifiers: RadixMap::default(),
        }
    }
}

impl<H: ByteHash> Content<H> for Db<H> {
    fn persist(&mut self, sink: &mut Sink<H>) -> io::Result<()> {
        self.notes.persist(sink)?;
        self.nullifiers.persist(sink)
    }

    fn restore(source: &mut Source<H>) -> io::Result<Self> {
        Ok(Db {
            notes: HAMTMap::restore(source)?,
            nullifiers: RadixMap::restore(source)?,
        })
    }
}

impl<H: ByteHash> crypto::MerkleProofProvider for Db<H> {
    fn query_level(
        &self,
        _depth: u32,
        _idx: usize,
    ) -> Result<[Option<BlsScalar>; crypto::ARITY], Error> {
        // TODO - Implement
        let mut rng = rand::thread_rng();

        let mut leaves = [None; crypto::ARITY];
        leaves.iter_mut().for_each(|l| *l = rng.gen());

        Ok(leaves)
    }

    fn root(&self) -> Result<BlsScalar, Error> {
        // TODO - Implement
        Ok((&mut rand::thread_rng()).gen())
    }
}

/// Generate a [`MerkleProof`] provided a note and a db path
pub fn merkle_opening<P: AsRef<Path>>(
    path: P,
    note: &NoteVariant,
) -> Result<crypto::MerkleProof, Error> {
    let root = Root::<_, Blake2b>::new(path.as_ref())?;
    let state: Db<_> = root.restore()?;

    state.opening(note)
}

/// Store a provided [`Transaction`]. Return the position of the note on the tree.
pub fn store<P: AsRef<Path>>(
    path: P,
    transaction: &Transaction,
) -> Result<[Option<u64>; MAX_NOTES_PER_TRANSACTION], Error> {
    let mut root = Root::<_, Blake2b>::new(path.as_ref())?;
    let mut state: Db<_> = root.restore()?;

    let v = state.store_transaction(transaction)?;
    root.set_root(&mut state)?;

    Ok(v)
}

/// Store a set of [`Transaction`]. Return a set of positions of the included notes.
pub fn store_bulk_transactions<P: AsRef<Path>>(
    path: P,
    transactions: &[Transaction],
) -> Result<Vec<u64>, Error> {
    let mut root = Root::<_, Blake2b>::new(path.as_ref())?;
    let mut state: Db<_> = root.restore()?;
    let mut idx = vec![];

    for t in transactions {
        trace!("Storing tx {}", t);
        state
            .store_transaction(t)?
            .iter()
            .filter_map(|i| i.as_ref())
            .for_each(|i| idx.push(*i));
    }

    root.set_root(&mut state)?;

    Ok(idx)
}

/// Store a note. Return the position of the stored note on the tree.
pub fn store_unspent_note<P: AsRef<Path>>(path: P, note: NoteVariant) -> Result<u64, Error> {
    let mut root = Root::<_, Blake2b>::new(path.as_ref())?;
    let mut state: Db<_> = root.restore()?;

    let idx = state.store_unspent_note(note)?;

    root.set_root(&mut state)?;

    Ok(idx)
}

// TODO: for the following two functions, i needed to clone the
// data structure in question in order to be able to take the value
// out of this function without the compiler yelling at me.
// will need to investigate if this is the most optimal strategy.
/// Provided a position, return a strong typed note from the database
pub fn fetch_note<P: AsRef<Path>>(path: P, idx: u64) -> Result<NoteVariant, Error> {
    let root = Root::<_, Blake2b>::new(path.as_ref())?;
    let state: Db<_> = root.restore()?;

    state.fetch_note(idx)
}

/// Verify the existence of a provided nullifier on the set
pub fn fetch_nullifier<P: AsRef<Path>>(
    path: P,
    nullifier: &Nullifier,
) -> Result<Option<()>, Error> {
    let root = Root::<_, Blake2b>::new(path.as_ref())?;
    let state: Db<_> = root.restore()?;

    state
        .nullifiers
        .clone()
        .get(nullifier)
        .map(|_| Some(()))
        .map_err(|e| e.into())
}

/// Return the merkle root of the current state
pub fn root<P: AsRef<Path>>(path: P) -> Result<BlsScalar, Error> {
    let root = Root::<_, Blake2b>::new(path.as_ref())?;
    let state: Db<_> = root.restore()?;

    state.root()
}

impl<H: ByteHash> Db<H> {
    pub fn new<P: AsRef<Path>>(db_path: P) -> Result<Db<H>, Error> {
        Ok(Root::<_, _>::new(db_path.as_ref()).and_then(|root| root.restore())?)
    }

    pub fn store_transaction(
        &mut self,
        transaction: &Transaction,
    ) -> Result<[Option<u64>; MAX_NOTES_PER_TRANSACTION], Error> {
        let mut idx = [None; MAX_NOTES_PER_TRANSACTION];

        let mut idx_iter = idx.iter_mut();

        let fee = transaction.fee();
        let fee = self.store_unspent_note(fee.note().clone())?;
        idx_iter.next().map(|i| i.replace(fee));

        transaction
            .outputs()
            .iter()
            .zip(idx_iter)
            .map(|(o, i)| {
                self.store_unspent_note(o.note().clone())
                    .map(|idx| i.replace(idx))?;

                Ok(())
            })
            .collect::<Result<_, Error>>()?;

        Ok(idx)
    }

    /// Store a note. Return the position of the stored note on the tree.
    pub fn store_unspent_note(&mut self, mut note: NoteVariant) -> Result<u64, Error> {
        let idx = self.notes.count() as u64;

        note.set_idx(idx.clone());
        self.notes.insert(idx.clone(), note)?;

        Ok(idx)
    }

    /// Provided a position, return a strong typed note from the database
    pub fn fetch_note(&self, idx: u64) -> Result<NoteVariant, Error> {
        self.notes
            .get(&idx)?
            .map(|n| n.clone())
            .ok_or(Error::NotFound)
    }

    /// Verify the existence of a provided nullifier on the set
    pub fn fetch_nullifier(self, nullifier: &Nullifier) -> Result<Option<()>, Error> {
        self.nullifiers
            .get(nullifier)
            .map(|_| Some(()))
            .map_err(|e| e.into())
    }
<<<<<<< HEAD

    pub fn notes(self) -> HAMTMap<u64, NoteVariant, H> {
        self.notes
    }
=======
>>>>>>> f7085b63
}

// TODO - Very naive implementation, optimize to Kelvin
pub struct DbNotesIterator<H: ByteHash> {
    notes: HAMTMap<u64, NoteVariant, H>,
    cur: u64,
}

impl<H: ByteHash> TryFrom<PathBuf> for DbNotesIterator<H> {
    type Error = Error;

    fn try_from(path: PathBuf) -> Result<Self, Self::Error> {
        let root = Root::<_, H>::new(&path)?;
        let state: Db<H> = root.restore()?;

        let notes = state.notes.clone();
        let cur = 0;

        Ok(DbNotesIterator { notes, cur })
    }
}

impl<H: ByteHash> Iterator for DbNotesIterator<H> {
    type Item = NoteVariant;

    fn next(&mut self) -> Option<Self::Item> {
        let idx = self.cur;
        self.cur += 1;

        match self.notes.get(&idx) {
            Ok(n) => n.map(|n| n.clone()),
            // TODO - Report error
            Err(_) => None,
        }
    }
}<|MERGE_RESOLUTION|>--- conflicted
+++ resolved
@@ -15,11 +15,8 @@
 use rand::Rng;
 use tracing::trace;
 
-<<<<<<< HEAD
-=======
 /// Type used for notes storage
 pub type NotesDb = Db<Blake2b>;
->>>>>>> f7085b63
 /// Type used for notes iterator
 pub type NotesIter = DbNotesIterator<Blake2b>;
 
@@ -230,13 +227,10 @@
             .map(|_| Some(()))
             .map_err(|e| e.into())
     }
-<<<<<<< HEAD
 
     pub fn notes(self) -> HAMTMap<u64, NoteVariant, H> {
         self.notes
     }
-=======
->>>>>>> f7085b63
 }
 
 // TODO - Very naive implementation, optimize to Kelvin
@@ -272,4 +266,39 @@
             Err(_) => None,
         }
     }
+}
+
+// TODO - Very naive implementation, optimize to Kelvin
+pub struct DbNotesIterator<H: ByteHash> {
+    notes: HAMTMap<u64, NoteVariant, H>,
+    cur: u64,
+}
+
+impl<H: ByteHash> TryFrom<PathBuf> for DbNotesIterator<H> {
+    type Error = Error;
+
+    fn try_from(path: PathBuf) -> Result<Self, Self::Error> {
+        let root = Root::<_, H>::new(&path)?;
+        let state: Db<H> = root.restore()?;
+
+        let notes = state.notes.clone();
+        let cur = 0;
+
+        Ok(DbNotesIterator { notes, cur })
+    }
+}
+
+impl<H: ByteHash> Iterator for DbNotesIterator<H> {
+    type Item = NoteVariant;
+
+    fn next(&mut self) -> Option<Self::Item> {
+        let idx = self.cur;
+        self.cur += 1;
+
+        match self.notes.get(&idx) {
+            Ok(n) => n.map(|n| n.clone()),
+            // TODO - Report error
+            Err(_) => None,
+        }
+    }
 }