--- conflicted
+++ resolved
@@ -536,10 +536,6 @@
     type Error = Error;
 
     fn try_from(tx: Transaction) -> Result<rpc::Transaction, Self::Error> {
-<<<<<<< HEAD
-        let nullifiers = tx.inputs.iter().map(|i| (*i).into()).collect();
-        let outputs = tx.outputs.iter().map(|o| (*o).into()).collect();
-=======
         let inputs = tx
             .inputs
             .iter()
@@ -564,7 +560,6 @@
             })
             .collect();
 
->>>>>>> f7085b63
         let fee = Some(tx.fee.into());
 
         let proof = tx
