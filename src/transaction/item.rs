--- conflicted
+++ resolved
@@ -1,9 +1,5 @@
 use crate::{
-<<<<<<< HEAD
-    db, rpc, utils, BlsScalar, Error, JubJubScalar, Nonce, Note, NoteGenerator, NoteVariant,
-=======
     crypto, db, rpc, BlsScalar, Error, JubJubScalar, Nonce, Note, NoteGenerator, NoteVariant,
->>>>>>> f7085b63
     Nullifier, PublicKey, SecretKey, TransparentNote,
 };
 
